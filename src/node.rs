--- conflicted
+++ resolved
@@ -115,11 +115,7 @@
                     leaf.values.insert(idx, val);
                 }
             }
-<<<<<<< HEAD
-            assert!(is_sorted(&leaf.keys));
-=======
-            testing_assert!(is_sorted(records));
->>>>>>> e48a1050
+            testing_assert!(is_sorted(&leaf.keys));
         } else {
             panic!("tried to Set a value to an index");
         }
@@ -132,11 +128,7 @@
                 leaf.keys.remove(idx);
                 leaf.values.remove(idx);
             }
-<<<<<<< HEAD
-            assert!(is_sorted(&leaf.keys));
-=======
-            testing_assert!(is_sorted(records));
->>>>>>> e48a1050
+            testing_assert!(is_sorted(&leaf.keys));
         } else {
             panic!("tried to attach a Del to an Index chain");
         }
@@ -159,11 +151,7 @@
                     index.pointers.insert(idx, to)
                 }
             }
-<<<<<<< HEAD
-            assert!(is_sorted(&index.keys));
-=======
-            testing_assert!(is_sorted(pointers));
->>>>>>> e48a1050
+            testing_assert!(is_sorted(&index.keys));
         } else {
             panic!("tried to attach a ParentSplit to a Leaf chain");
         }
@@ -239,11 +227,7 @@
                 right_keys_data.push(k);
             }
 
-<<<<<<< HEAD
-            assert!(is_sorted(&right_keys_data));
-=======
-            testing_assert!(is_sorted(&right_data));
->>>>>>> e48a1050
+            testing_assert!(is_sorted(&right_keys_data));
 
             (
                 split_point,
@@ -383,13 +367,8 @@
                 left_keys.push(k);
                 left_values.push(v.clone());
             }
-<<<<<<< HEAD
-            assert!(
+            testing_assert!(
                 is_sorted(left_keys),
-=======
-            testing_assert!(
-                is_sorted(left_data),
->>>>>>> e48a1050
                 "should have been sorted: {:?}",
                 left_keys
             );
@@ -548,21 +527,11 @@
 
         let leaf = self.data.leaf_ref().unwrap();
         let search = if let Some(successor_key) = successor_key {
-<<<<<<< HEAD
             leaf.keys.binary_search_by(|k| fastcmp(k, &successor_key))
-        } else {
-            if leaf.keys.is_empty() {
-                Err(0)
-            } else {
-                Ok(leaf.keys.len() - 1)
-            }
-=======
-            records.binary_search_by(|(k, _)| fastcmp(k, &successor_key))
-        } else if records.is_empty() {
+        } else if leaf.keys.is_empty() {
             Err(0)
         } else {
-            Ok(records.len() - 1)
->>>>>>> e48a1050
+            Ok(leaf.keys.len() - 1)
         };
 
         let end = match search {
@@ -743,7 +712,6 @@
     }
 }
 
-<<<<<<< HEAD
 #[derive(Clone, Debug, PartialEq, Default)]
 pub(crate) struct Leaf {
     pub(crate) keys: Vec<IVec>,
@@ -754,11 +722,11 @@
 pub(crate) struct Index {
     pub(crate) keys: Vec<IVec>,
     pub(crate) pointers: Vec<PageId>,
-=======
+}
+
 #[cfg(feature = "lock_free_delays")]
 fn is_sorted<T: PartialOrd>(xs: &[T]) -> bool {
     xs.windows(2).all(|pair| pair[0] <= pair[1])
->>>>>>> e48a1050
 }
 
 #[test]
